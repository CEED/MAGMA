#//////////////////////////////////////////////////////////////////////////////
#   -- MAGMA (version 2.0) --
#      Univ. of Tennessee, Knoxville
#      Univ. of California, Berkeley
#      Univ. of Colorado, Denver
#      @date
#//////////////////////////////////////////////////////////////////////////////

# push previous directory
dir_stack := $(dir_stack) $(cdir)
cdir      := sparse/testing
# ----------------------------------------------------------------------


# ----------
# utility functions
sparse_testing_src += \
	$(cdir)/testing_zblas.cpp             \
	$(cdir)/testing_zmatrix.cpp           \
	$(cdir)/testing_zio.cpp               \
	$(cdir)/testing_zmcompressor.cpp      \
	$(cdir)/testing_zmconverter.cpp       \
	$(cdir)/testing_zsort.cpp             \
	$(cdir)/testing_zmatrixinfo.cpp       \


# ----------
# low level LA operations
sparse_testing_src += \
	$(cdir)/testing_zdot.cpp              \
	$(cdir)/testing_zmdotc.cpp            \
	$(cdir)/testing_zspmv.cpp             \
	$(cdir)/testing_zspmv_check.cpp       \
	$(cdir)/testing_zspmm.cpp             \
	$(cdir)/testing_zmadd.cpp             \

# ----------
# iterative solvers and preconditioners
sparse_testing_src += \
	$(cdir)/testing_zsolver.cpp           \
	$(cdir)/testing_zsolver_rhs.cpp       \
	$(cdir)/testing_zpreconditioner.cpp   \
<<<<<<< HEAD
#	$(cdir)/testing_zsolver_ufgetone.cpp	\
=======
>>>>>>> c46847b4

# ----------
# Mixed-precision solvers
#sparse_testing_src += \
#	$(cdir)/testing_zpcg.cpp              \
#	$(cdir)/testing_zpbicgstab.cpp        \
#	$(cdir)/testing_zcpbicgstab.cpp       \
#	$(cdir)/testing_zpgmres.cpp           \
#	$(cdir)/testing_zgmres_pipe.cpp       \
#	$(cdir)/testing_zcpgmres.cpp          \
#	$(cdir)/testing_zdot.cpp              \
#	$(cdir)/testing_zkernel.cpp           \
#	$(cdir)/testing_z_csrmv.cpp           \
#	$(cdir)/testing_z_mpk_4.cpp           \
#	$(cdir)/testing_z_mpk_5.cpp           \

# debugging
sparse_testing_src += \
	$(cdir)/testing_zparilu.cpp	      \
#	$(cdir)/testing_zbug.cpp              \
#	$(cdir)/testing_zailumatrix.cpp       \
#	$(cdir)/testing_zdynamicilu.cpp       \
#	$(cdir)/testing_zbgmres_saak_mscale2M.cpp	\
#	$(cdir)/testing_zbug.cpp              \
#	$(cdir)/testing_zluwrite.cpp          \
#	$(cdir)/testing_zbug.cpp              \
#	$(cdir)/testing_zsolver_debug.cpp     \
#	$(cdir)/testing_spmvELLRT.cpp         \
#	$(cdir)/testing_zcdebug.cpp           \


# ----------------------------------------------------------------------
# pop first directory
cdir      := $(firstword $(dir_stack))
dir_stack := $(wordlist 2, $(words $(dir_stack)), $(dir_stack))<|MERGE_RESOLUTION|>--- conflicted
+++ resolved
@@ -38,12 +38,8 @@
 # iterative solvers and preconditioners
 sparse_testing_src += \
 	$(cdir)/testing_zsolver.cpp           \
-	$(cdir)/testing_zsolver_rhs.cpp       \
+	$(cdir)/testing_zsolver_rhs.cpp           \
 	$(cdir)/testing_zpreconditioner.cpp   \
-<<<<<<< HEAD
-#	$(cdir)/testing_zsolver_ufgetone.cpp	\
-=======
->>>>>>> c46847b4
 
 # ----------
 # Mixed-precision solvers
